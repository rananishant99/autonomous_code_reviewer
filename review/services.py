import os
import yaml
import requests
import json
from typing import Dict, List, Optional
from langchain_openai import ChatOpenAI
from langchain.prompts import ChatPromptTemplate
from datetime import datetime
from pathlib import Path
from .models import Repository, PullRequest, ReviewRequest, ReviewResult
<<<<<<< HEAD
from authentication.utils import decrypt_token
class GitHubService:
    def __init__(self, user):
        self.token = decrypt_token(user.github_tokens.latest('created_at').token)
=======

class ConfigService:
    """Centralized configuration management from environment variables"""
    
    @staticmethod
    def get_github_config() -> Dict[str, str]:
        """Get GitHub-related configuration"""
        return {
            'token': os.getenv('GITHUB_TOKEN'),
            'base_url': os.getenv('GITHUB_API_BASE_URL', 'https://api.github.com'),
            'timeout': int(os.getenv('API_TIMEOUT', '30')),
            'max_retries': int(os.getenv('API_MAX_RETRIES', '3')),
            'rate_limit': int(os.getenv('API_RATE_LIMIT_PER_HOUR', '1000'))
        }
    
    @staticmethod
    def get_openai_config() -> Dict:
        """Get OpenAI-related configuration"""
        return {
            'api_key': os.getenv('OPENAI_API_KEY'),
            'model': os.getenv('OPENAI_MODEL', 'gpt-4o-mini'),
            'temperature': float(os.getenv('OPENAI_TEMPERATURE', '0')),
            'max_tokens': int(os.getenv('OPENAI_MAX_TOKENS', '2000'))
        }
    
    @staticmethod
    def get_prompts_config() -> Dict[str, str]:
        """Get prompts-related configuration"""
        return {
            'file_path': os.getenv('PROMPTS_FILE_PATH', 'api/prompts.yml'),
            'auto_reload': os.getenv('AUTO_RELOAD_PROMPTS', 'True').lower() == 'true'
        }
    
    @staticmethod
    def get_logging_config() -> Dict:
        """Get logging configuration"""
        return {
            'level': os.getenv('LOG_LEVEL', 'INFO'),
            'debug_enabled': os.getenv('ENABLE_DEBUG_LOGGING', 'False').lower() == 'true'
        }
    
    @staticmethod
    def validate_config() -> Dict[str, bool]:
        """Validate that all required environment variables are set"""
        github_config = ConfigService.get_github_config()
        openai_config = ConfigService.get_openai_config()
        
        validation = {
            'github_token': bool(github_config['token']),
            'github_base_url': bool(github_config['base_url']),
            'openai_api_key': bool(openai_config['api_key']),
            'all_valid': False
        }
        
        validation['all_valid'] = all([
            validation['github_token'],
            validation['github_base_url'],
            validation['openai_api_key']
        ])
        
        return validation

class PromptManager:
    def __init__(self, prompts_file_path: str = None):
        if prompts_file_path is None:
            # Get prompts file path from environment
            prompts_config = ConfigService.get_prompts_config()
            prompts_file_path = prompts_config['file_path']
        
        self.prompts_file_path = Path(prompts_file_path)
        self.auto_reload = ConfigService.get_prompts_config()['auto_reload']
        self.prompts = self.load_prompts()
    
    def load_prompts(self) -> Dict:
        """Load prompts from YAML file"""
        try:
            with open(self.prompts_file_path, 'r', encoding='utf-8') as file:
                prompts = yaml.safe_load(file)
                if ConfigService.get_logging_config()['debug_enabled']:
                    print(f"✅ Loaded prompts from {self.prompts_file_path}")
                return prompts
        except FileNotFoundError:
            print(f"⚠️  Prompts file not found: {self.prompts_file_path}")
            return self.get_default_prompts()
        except yaml.YAMLError as e:
            print(f"❌ Error parsing YAML file: {e}")
            return self.get_default_prompts()
    
    def get_default_prompts(self) -> Dict:
        """Fallback prompts if YAML file is not available"""
        return {
            'code_improvements': {
                'system_prompt': """You are an expert code reviewer. Analyze the provided code changes and give specific improvements.

TASK: Provide code improvements in this EXACT format:

## 🎯 ORIGINAL CODE vs IMPROVED CODE

### Issue 1: [Problem Description]
**Severity**: HIGH/MEDIUM/LOW
**Category**: Performance/Security/Quality/Style

**Original Code:**
```[language]
[show the actual problematic code]
```

**Improved Code:**
```[language]
[show the improved version]
```

**Why This Is Better:**
- [Specific technical reason 1]
- [Specific technical reason 2]
- [Measurable benefit]

REQUIREMENTS:
- Always find at least 1-2 improvement opportunities
- Be specific about what to change and why
- Provide working code examples
- Focus on practical, implementable suggestions""",
                'user_prompt': """Please analyze this code change:

File: {file_path}
Language: {language}

Added Lines:
{added_lines}

Removed Lines:
{removed_lines}

Context:
{context}

Provide specific improvements with before/after examples."""
            }
        }
    
    def get_prompt(self, prompt_type: str, prompt_part: str = 'system_prompt') -> str:
        """Get a specific prompt by type and part"""
        try:
            return self.prompts[prompt_type][prompt_part]
        except KeyError:
            if ConfigService.get_logging_config()['debug_enabled']:
                print(f"⚠️  Prompt not found: {prompt_type}.{prompt_part}")
            return self.get_default_prompts().get(prompt_type, {}).get(prompt_part, "Default prompt not available")
    
    def get_prompt_template(self, prompt_type: str) -> ChatPromptTemplate:
        """Get a ChatPromptTemplate for a specific prompt type"""
        system_prompt = self.get_prompt(prompt_type, 'system_prompt')
        user_prompt = self.get_prompt(prompt_type, 'user_prompt')
        
        return ChatPromptTemplate.from_messages([
            ("system", system_prompt),
            ("user", user_prompt)
        ])
    
    def reload_prompts(self):
        """Reload prompts from file (useful for development)"""
        self.prompts = self.load_prompts()
        if ConfigService.get_logging_config()['debug_enabled']:
            print("🔄 Prompts reloaded from file")

class GitHubService:
    def __init__(self):
        # Load configuration from environment variables
        self.config = ConfigService.get_github_config()
        
        self.token = self.config['token']
        self.base_url = self.config['base_url']
        self.timeout = self.config['timeout']
        self.max_retries = self.config['max_retries']
        
        if not self.token:
            raise ValueError("GITHUB_TOKEN environment variable is required")
        if not self.base_url:
            raise ValueError("GITHUB_API_BASE_URL environment variable is required")
        
>>>>>>> 024f75a6
        self.headers = {
            "Authorization": f"token {self.token}",
            "Accept": "application/vnd.github.v3+json"
        }
        
        # Debug logging
        if ConfigService.get_logging_config()['debug_enabled']:
            print(f"🔧 GitHub API configured: {self.base_url}")
            print(f"⏱️  Timeout: {self.timeout}s, Max retries: {self.max_retries}")
    
    def _make_request(self, url: str, headers: Dict = None, params: Dict = None, method: str = 'GET'):
        """Make HTTP request with retry logic and timeout"""
        if headers is None:
            headers = self.headers
        
        for attempt in range(self.max_retries + 1):
            try:
                if method.upper() == 'GET':
                    response = requests.get(url, headers=headers, params=params, timeout=self.timeout)
                else:
                    response = requests.request(method, url, headers=headers, params=params, timeout=self.timeout)
                
                response.raise_for_status()
                return response
                
            except requests.exceptions.RequestException as e:
                if attempt < self.max_retries:
                    if ConfigService.get_logging_config()['debug_enabled']:
                        print(f"⚠️  Request failed (attempt {attempt + 1}/{self.max_retries + 1}): {e}")
                    continue
                else:
                    raise e
    
    def get_user_repositories(self, page=1, per_page=30):
        """Get user's repositories"""
        url = f"{self.base_url}/user/repos"
        params = {
            "page": page,
            "per_page": per_page,
            "sort": "updated",
            "type": "all"
        }
        response = self._make_request(url, params=params)
        return response.json()
    
    def get_repository_prs(self, owner: str, repo: str, state="open", page=1, per_page=20):
        """Get PRs for a specific repository"""
        url = f"{self.base_url}/repos/{owner}/{repo}/pulls"
        params = {
            "state": state,
            "page": page,
            "per_page": per_page,
            "sort": "updated",
            "direction": "desc"
        }
        response = self._make_request(url, params=params)
        return response.json()
    
    def get_pr_details(self, owner: str, repo: str, pr_number: int):
        """Get PR details from GitHub"""
        url = f"{self.base_url}/repos/{owner}/{repo}/pulls/{pr_number}"
        response = self._make_request(url)
        return response.json()
    
    def get_pr_diff(self, owner: str, repo: str, pr_number: int):
        """Get PR diff from GitHub"""
        url = f"{self.base_url}/repos/{owner}/{repo}/pulls/{pr_number}"
        headers = {**self.headers, "Accept": "application/vnd.github.v3.diff"}
        response = self._make_request(url, headers=headers)
        return response.text
    
    def get_pr_files(self, owner: str, repo: str, pr_number: int):
        """Get changed files in PR"""
        url = f"{self.base_url}/repos/{owner}/{repo}/pulls/{pr_number}/files"
        response = self._make_request(url)
        return response.json()
    
    def get_api_info(self) -> Dict:
        """Get GitHub API information and rate limits"""
        try:
            url = f"{self.base_url}/rate_limit"
            response = self._make_request(url)
            rate_limit_info = response.json()
            
            return {
                'base_url': self.base_url,
                'rate_limit': rate_limit_info.get('rate', {}),
                'timeout': self.timeout,
                'max_retries': self.max_retries,
                'status': 'connected'
            }
        except Exception as e:
            return {
                'base_url': self.base_url,
                'status': 'error',
                'error': str(e)
            }

class PRReviewService:
    def __init__(self, prompts_file_path: str = None):
        # Load OpenAI configuration from environment
        openai_config = ConfigService.get_openai_config()
        
        if not openai_config['api_key']:
            raise ValueError("OPENAI_API_KEY environment variable is required")
        
        self.llm = ChatOpenAI(
            model=openai_config['model'],
            temperature=openai_config['temperature'],
            max_tokens=openai_config['max_tokens']
        )
        
        self.github_service = GitHubService()
        self.prompt_manager = PromptManager(prompts_file_path)
        
        # Debug logging
        if ConfigService.get_logging_config()['debug_enabled']:
            print(f"🤖 AI Model configured: {openai_config['model']}")
            print(f"🌡️  Temperature: {openai_config['temperature']}")
            print(f"📏 Max tokens: {openai_config['max_tokens']}")
    
    def get_service_info(self) -> Dict:
        """Get service configuration information"""
        github_info = self.github_service.get_api_info()
        openai_config = ConfigService.get_openai_config()
        prompts_config = ConfigService.get_prompts_config()
        
        return {
            'github_api': github_info,
            'openai_config': {
                'model': openai_config['model'],
                'temperature': openai_config['temperature'],
                'max_tokens': openai_config['max_tokens']
            },
            'prompts_config': {
                'file_path': str(self.prompt_manager.prompts_file_path),
                'auto_reload': prompts_config['auto_reload'],
                'available_prompts': list(self.prompt_manager.prompts.keys())
            },
            'validation': ConfigService.validate_config()
        }
    
    def detect_language(self, file_path: str) -> str:
        """Detect programming language from file extension"""
        if not file_path:
            return 'Unknown'
            
        file_path = file_path.lower()
        language_map = {
            '.py': 'Python', '.js': 'JavaScript', '.ts': 'TypeScript',
            '.java': 'Java', '.cpp': 'C++', '.c': 'C', '.cs': 'C#',
            '.go': 'Go', '.rs': 'Rust', '.php': 'PHP', '.rb': 'Ruby',
            '.html': 'HTML', '.css': 'CSS', '.sql': 'SQL'
        }
        
        for ext, lang in language_map.items():
            if file_path.endswith(ext):
                return lang
        return 'Unknown'
    
    def parse_diff_changes(self, diff: str) -> str:
        """Parse diff to extract old vs new code changes"""
        if not diff:
            return "No diff content available"
            
        lines = diff.split('\n')
        changes = []
        line_number = 0
        
        for line in lines:
            if line.startswith('@@'):
                import re
                match = re.search(r'@@\s*-(\d+)(?:,\d+)?\s*\+(\d+)(?:,\d+)?\s*@@', line)
                if match:
                    old_line, new_line = match.groups()
                    changes.append(f"\n=== Lines around {new_line} ===")
                    line_number = int(new_line)
            elif line.startswith('-') and not line.startswith('---'):
                changes.append(f"❌ REMOVED (Line ~{line_number}): {line[1:]}")
            elif line.startswith('+') and not line.startswith('+++'):
                changes.append(f"✅ ADDED (Line {line_number}): {line[1:]}")
                line_number += 1
            elif line.startswith(' '):
                changes.append(f"   CONTEXT (Line {line_number}): {line[1:]}")
                line_number += 1
        
        return '\n'.join(changes) if changes else "No meaningful changes found in diff"
    
    def extract_file_diff(self, full_diff: str, filename: str) -> str:
        """Extract diff for a specific file"""
        if not full_diff:
            return f"No diff available for {filename}"
            
        lines = full_diff.split('\n')
        file_diff = []
        in_file = False
        
        for line in lines:
            if line.startswith(f'diff --git a/{filename}') or line.startswith(f'diff --git b/{filename}'):
                in_file = True
            elif line.startswith('diff --git') and in_file:
                break
            elif in_file:
                file_diff.append(line)
        
        return '\n'.join(file_diff) if file_diff else f"No diff content found for {filename}"
    
    async def generate_code_improvements(self, file_path: str, diff: str, language: str) -> str:
        """Generate specific code improvement suggestions using YAML prompts"""
        # Extract actual code changes from diff
        added_lines = []
        removed_lines = []
        context_lines = []
        
        for line in diff.split('\n'):
            if line.startswith('+') and not line.startswith('+++'):
                added_lines.append(line[1:])
            elif line.startswith('-') and not line.startswith('---'):
                removed_lines.append(line[1:])
            elif line.startswith(' '):
                context_lines.append(line[1:])
        
        # Use YAML-based prompt template
        improvement_prompt = self.prompt_manager.get_prompt_template('code_improvements')
        
        try:
            chain = improvement_prompt | self.llm
            improvements = await chain.ainvoke({
                "file_path": file_path,
                "language": language,
                "added_lines": '\n'.join(added_lines[:10]) if added_lines else "No lines added",
                "removed_lines": '\n'.join(removed_lines[:10]) if removed_lines else "No lines removed",
                "context": '\n'.join(context_lines[:5]) if context_lines else "No context available"
            })
            
            return improvements.content
            
        except Exception as e:
            if ConfigService.get_logging_config()['debug_enabled']:
                print(f"❌ Error generating improvements: {e}")
            return self.generate_fallback_improvements(file_path, language, added_lines, removed_lines)
    
    def generate_fallback_improvements(self, file_path: str, language: str, added_lines: List[str], removed_lines: List[str]) -> str:
        """Generate fallback improvements when main generation fails"""
        try:
            # Try to use fallback template from YAML
            fallback_template = self.prompt_manager.get_prompt('fallback_improvement', 'template')
            
            original_code = '\n'.join(removed_lines[:5]) if removed_lines else "# Previous version"
            improved_code = '\n'.join(added_lines[:5]) if added_lines else "# Improved version"
            
            return fallback_template.format(
                language=language,
                original_code=original_code,
                improved_code=improved_code
            )
        except:
            # Ultimate fallback
            improvements = []
            improvements.append("## 🎯 ORIGINAL CODE vs IMPROVED CODE")
            improvements.append("\n### Issue 1: Code Quality Enhancement")
            improvements.append("**Severity**: MEDIUM")
            improvements.append("**Category**: Quality")
            improvements.append("")
            improvements.append("**Original Code:**")
            improvements.append(f"```{language}")
            
            if removed_lines:
                for line in removed_lines[:5]:
                    improvements.append(line)
            elif added_lines:
                improvements.append("# Previous version")
            
            improvements.append("```")
            improvements.append("")
            improvements.append("**Improved Code:**")
            improvements.append(f"```{language}")
            
            if added_lines:
                for line in added_lines[:5]:
                    if line.strip():
                        improvements.append(line)
            
            improvements.append("```")
            improvements.append("")
            improvements.append("**Why This Is Better:**")
            improvements.append("- Enhanced code structure and readability")
            improvements.append("- Improved maintainability")
            improvements.append("- Better adherence to best practices")
            
            return '\n'.join(improvements)
    
    async def analyze_file_changes(self, file_info: Dict, full_diff: str) -> Dict:
        """Analyze changes in a specific file using YAML prompts"""
        file_path = file_info['filename']
        file_diff = self.extract_file_diff(full_diff, file_path)
        code_changes = self.parse_diff_changes(file_diff)
        language = self.detect_language(file_path)
        
        # Use YAML-based prompt template
        analysis_prompt = self.prompt_manager.get_prompt_template('file_analysis')
        
        try:
            chain = analysis_prompt | self.llm
            analysis = await chain.ainvoke({
                "filename": file_path,
                "language": language,
                "additions": file_info.get('additions', 0),
                "deletions": file_info.get('deletions', 0),
                "diff": file_diff[:5000],
                "changes_summary": code_changes
            })
            
            improvement_suggestions = await self.generate_code_improvements(file_path, file_diff, language)
            
            return {
                "file": file_path,
                "language": language,
                "analysis": analysis.content,
                "code_changes": code_changes,
                "improvements": improvement_suggestions,
                "changes": {
                    "additions": file_info.get('additions', 0),
                    "deletions": file_info.get('deletions', 0)
                }
            }
            
        except Exception as e:
            if ConfigService.get_logging_config()['debug_enabled']:
                print(f"❌ Error analyzing file {file_path}: {e}")
            fallback_improvements = self.generate_fallback_improvements(file_path, language, [], [])
            
            return {
                "file": file_path,
                "language": language,
                "analysis": f"Basic analysis for {file_path}: {str(e)}",
                "code_changes": code_changes,
                "improvements": fallback_improvements,
                "changes": {
                    "additions": file_info.get('additions', 0),
                    "deletions": file_info.get('deletions', 0)
                }
            }
    
    async def analyze_pr(self, owner: str, repo: str, pr_number: int) -> Dict:
        """Comprehensive PR analysis"""
        try:
            if ConfigService.get_logging_config()['debug_enabled']:
                print(f"🔍 Starting PR analysis for {owner}/{repo}#{pr_number}")
            
            # Get PR data
            pr_details = self.github_service.get_pr_details(owner, repo, pr_number)
            diff = self.github_service.get_pr_diff(owner, repo, pr_number)
            files = self.github_service.get_pr_files(owner, repo, pr_number)
            
            if ConfigService.get_logging_config()['debug_enabled']:
                print(f"📁 Analyzing {len(files)} files...")
            
            # Analyze each file
            file_reviews = []
            for file_info in files[:10]:
                if file_info.get('status') != 'removed':
                    try:
                        file_review = await self.analyze_file_changes(file_info, diff)
                        file_reviews.append(file_review)
                        if ConfigService.get_logging_config()['debug_enabled']:
                            print(f"✅ Analyzed {file_info['filename']}")
                    except Exception as e:
                        if ConfigService.get_logging_config()['debug_enabled']:
                            print(f"⚠️  Error analyzing {file_info.get('filename', 'unknown')}: {e}")
                        file_reviews.append({
                            "file": file_info.get('filename', 'unknown'),
                            "language": self.detect_language(file_info.get('filename', '')),
                            "analysis": f"Could not analyze this file: {str(e)}",
                            "code_changes": "Analysis failed",
                            "improvements": "Analysis error occurred",
                            "changes": {
                                "additions": file_info.get('additions', 0),
                                "deletions": file_info.get('deletions', 0)
                            }
                        })
            
            if ConfigService.get_logging_config()['debug_enabled']:
                print("📊 Generating overall review...")
            
            # Generate overall review
            overall_review = await self.generate_overall_review(pr_details, file_reviews)
            
            # Generate summary
            summary = await self.generate_summary(overall_review, file_reviews)
            
            if ConfigService.get_logging_config()['debug_enabled']:
                print("✅ PR analysis completed")
            
            return {
                "pr_details": pr_details,
                "overall_review": overall_review,
                "file_reviews": file_reviews,
                "summary": summary
            }
            
        except Exception as e:
            if ConfigService.get_logging_config()['debug_enabled']:
                print(f"❌ PR analysis failed: {e}")
            raise Exception(f"PR analysis failed: {str(e)}")
    
    async def generate_overall_review(self, pr_details: Dict, file_reviews: List[Dict]) -> str:
        """Generate comprehensive PR review using YAML prompts"""
        # Use YAML-based prompt template
        review_prompt = self.prompt_manager.get_prompt_template('overall_review')
        
        file_summary = '\n'.join([
            f"- {review['file']} ({review.get('language', 'Unknown')}): {review['changes']['additions']} additions, {review['changes']['deletions']} deletions"
            for review in file_reviews
        ])
        
        try:
            chain = review_prompt | self.llm
            review = await chain.ainvoke({
                "title": pr_details.get('title', ''),
                "description": pr_details.get('body', '')[:1000] if pr_details.get('body') else 'No description',
                "file_analysis": file_summary
            })
            
            return review.content
        except Exception as e:
            if ConfigService.get_logging_config()['debug_enabled']:
                print(f"❌ Error generating overall review: {e}")
            return f"## Basic PR Review\n\nPR: {pr_details.get('title', 'Unknown')}\nFiles analyzed: {len(file_reviews)}\n\nManual review recommended."
    
    async def generate_summary(self, overall_review: str, file_reviews: List[Dict]) -> str:
        """Generate concise summary using YAML prompts"""
        # Use YAML-based prompt template
        summary_prompt = self.prompt_manager.get_prompt_template('summary_generation')
        
        try:
            chain = summary_prompt | self.llm
            summary = await chain.ainvoke({
                "overall": overall_review[:1000],
                "file_count": len(file_reviews)
            })
            
            return summary.content
        except Exception as e:
            if ConfigService.get_logging_config()['debug_enabled']:
                print(f"❌ Error generating summary: {e}")
            return f"Summary: Analyzed {len(file_reviews)} files. Manual review recommended."
    
    def reload_prompts(self):
        """Reload prompts from YAML file (useful for development)"""
        self.prompt_manager.reload_prompts()<|MERGE_RESOLUTION|>--- conflicted
+++ resolved
@@ -8,13 +8,7 @@
 from datetime import datetime
 from pathlib import Path
 from .models import Repository, PullRequest, ReviewRequest, ReviewResult
-<<<<<<< HEAD
 from authentication.utils import decrypt_token
-class GitHubService:
-    def __init__(self, user):
-        self.token = decrypt_token(user.github_tokens.latest('created_at').token)
-=======
-
 class ConfigService:
     """Centralized configuration management from environment variables"""
     
@@ -180,11 +174,11 @@
             print("🔄 Prompts reloaded from file")
 
 class GitHubService:
-    def __init__(self):
+    def __init__(self, user):
         # Load configuration from environment variables
         self.config = ConfigService.get_github_config()
         
-        self.token = self.config['token']
+        self.token = decrypt_token(user.github_tokens.latest('created_at').token)
         self.base_url = self.config['base_url']
         self.timeout = self.config['timeout']
         self.max_retries = self.config['max_retries']
@@ -194,7 +188,6 @@
         if not self.base_url:
             raise ValueError("GITHUB_API_BASE_URL environment variable is required")
         
->>>>>>> 024f75a6
         self.headers = {
             "Authorization": f"token {self.token}",
             "Accept": "application/vnd.github.v3+json"
